# Apollo external dependencies that can be loaded in WORKSPACE files.
load("//third_party/absl:workspace.bzl", absl = "repo")
load("//third_party/adolc:workspace.bzl", adolc = "repo")
load("//third_party/adv_plat:workspace.bzl", adv_plat = "repo")
load("//third_party/ad_rss_lib:workspace.bzl", ad_rss_lib = "repo")
load("//third_party/atlas:workspace.bzl", atlas = "repo")
load("//third_party/benchmark:workspace.bzl", benchmark = "repo")
load("//third_party/boost:workspace.bzl", boost = "repo")
<<<<<<< HEAD
load("//third_party/caddn_infer_op:workspace.bzl", caddn_infer_op = "repo")
=======
>>>>>>> 7c8370fe
load("//third_party/centerpoint_infer_op:workspace.bzl", centerpoint_infer_op = "repo")
load("//third_party/civetweb:workspace.bzl", civetweb = "repo")
load("//third_party/cpplint:workspace.bzl", cpplint = "repo")
load("//third_party/eigen3:workspace.bzl", eigen = "repo")
load("//third_party/ffmpeg:workspace.bzl", ffmpeg = "repo")
load("//third_party/fftw3:workspace.bzl", fftw3 = "repo")
load("//third_party/fastrtps:workspace.bzl", fastrtps = "repo")
load("//third_party/glog:workspace.bzl", glog = "repo")
load("//third_party/gtest:workspace.bzl", gtest = "repo")
load("//third_party/gflags:workspace.bzl", gflags = "repo")
load("//third_party/ipopt:workspace.bzl", ipopt = "repo")
load("//third_party/libtorch:workspace.bzl", libtorch_cpu = "repo_cpu", libtorch_gpu = "repo_gpu")
load("//third_party/ncurses5:workspace.bzl", ncurses5 = "repo")
load("//third_party/nlohmann_json:workspace.bzl", nlohmann_json = "repo")
load("//third_party/npp:workspace.bzl", npp = "repo")
load("//third_party/opencv:workspace.bzl", opencv = "repo")
load("//third_party/opengl:workspace.bzl", opengl = "repo")
load("//third_party/openh264:workspace.bzl", openh264 = "repo")
load("//third_party/osqp:workspace.bzl", osqp = "repo")
load("//third_party/paddleinference:workspace.bzl", paddleinference = "repo")
load("//third_party/portaudio:workspace.bzl", portaudio = "repo")
load("//third_party/proj:workspace.bzl", proj = "repo")
load("//third_party/protobuf:workspace.bzl", protobuf = "repo")
load("//third_party/qt5:workspace.bzl", qt5 = "repo")
load("//third_party/sqlite3:workspace.bzl", sqlite3 = "repo")
load("//third_party/tinyxml2:workspace.bzl", tinyxml2 = "repo")
load("//third_party/uuid:workspace.bzl", uuid = "repo")
load("//third_party/yaml_cpp:workspace.bzl", yaml_cpp = "repo")

# load("//third_party/glew:workspace.bzl", glew = "repo")

load("//third_party/gpus:cuda_configure.bzl", "cuda_configure")
load("//third_party/py:python_configure.bzl", "python_configure")
load("//third_party/tensorrt:tensorrt_configure.bzl", "tensorrt_configure")
load("//third_party/vtk:vtk_configure.bzl", "vtk_configure")
load("//third_party/pcl:pcl_configure.bzl", "pcl_configure")

def initialize_third_party():
    """ Load third party repositories.  See above load() statements. """

    absl()
    adolc()
    adv_plat()
    ad_rss_lib()
    atlas()
    benchmark()
    boost()
<<<<<<< HEAD
    caddn_infer_op()
=======
>>>>>>> 7c8370fe
    centerpoint_infer_op()
    cpplint()
    civetweb()
    eigen()
    fastrtps()
    ffmpeg()
    fftw3()
    gflags()
    glog()
    gtest()
    ipopt()
    libtorch_cpu()
    libtorch_gpu()
    ncurses5()
    nlohmann_json()
    npp()
    opencv()
    opengl()
    openh264()
    osqp()
    paddleinference()
    portaudio()
    proj()
    protobuf()
    qt5()
    sqlite3()
    tinyxml2()
    uuid()
    yaml_cpp()
    
# Define all external repositories required by
def apollo_repositories():
    cuda_configure(name = "local_config_cuda")
    tensorrt_configure(name = "local_config_tensorrt")
    python_configure(name = "local_config_python")
    vtk_configure(name = "local_config_vtk")
    pcl_configure(name = "local_config_pcl")

    initialize_third_party()<|MERGE_RESOLUTION|>--- conflicted
+++ resolved
@@ -6,10 +6,7 @@
 load("//third_party/atlas:workspace.bzl", atlas = "repo")
 load("//third_party/benchmark:workspace.bzl", benchmark = "repo")
 load("//third_party/boost:workspace.bzl", boost = "repo")
-<<<<<<< HEAD
 load("//third_party/caddn_infer_op:workspace.bzl", caddn_infer_op = "repo")
-=======
->>>>>>> 7c8370fe
 load("//third_party/centerpoint_infer_op:workspace.bzl", centerpoint_infer_op = "repo")
 load("//third_party/civetweb:workspace.bzl", civetweb = "repo")
 load("//third_party/cpplint:workspace.bzl", cpplint = "repo")
@@ -57,10 +54,7 @@
     atlas()
     benchmark()
     boost()
-<<<<<<< HEAD
     caddn_infer_op()
-=======
->>>>>>> 7c8370fe
     centerpoint_infer_op()
     cpplint()
     civetweb()
@@ -90,7 +84,7 @@
     tinyxml2()
     uuid()
     yaml_cpp()
-    
+
 # Define all external repositories required by
 def apollo_repositories():
     cuda_configure(name = "local_config_cuda")
