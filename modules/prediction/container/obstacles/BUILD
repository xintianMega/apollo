load("@rules_cc//cc:defs.bzl", "cc_library", "cc_test")
load("//tools:cpplint.bzl", "cpplint")

package(default_visibility = ["//visibility:public"])

cc_library(
    name = "obstacles_container",
    srcs = ["obstacles_container.cc"],
    hdrs = ["obstacles_container.h"],
    copts = [
        "-DMODULE_NAME=\\\"prediction\\\"",
    ],
    deps = [
        "//modules/prediction/common:environment_features",
        "//modules/prediction/common:feature_output",
        "//modules/prediction/common:prediction_constants",
        "//modules/prediction/container",
        "//modules/prediction/container/obstacles:obstacle",
        "//modules/prediction/proto:prediction_obstacle_cc_proto",
        "//modules/prediction/submodules:submodule_output",
    ],
)

cc_library(
    name = "obstacle",
    srcs = ["obstacle.cc"],
    hdrs = ["obstacle.h"],
    copts = [
        "-DMODULE_NAME=\\\"prediction\\\"",
    ],
    deps = [
        "//modules/common/filters:digital_filter",
        "//modules/prediction/common:junction_analyzer",
        "//modules/prediction/common:prediction_constants",
        "//modules/prediction/container/obstacles:obstacle_clusters",
        "//modules/prediction/network/rnn_model",
        "//modules/prediction/proto:prediction_conf_cc_proto",
        "//modules/prediction/proto:prediction_obstacle_cc_proto",
    ],
)

cc_test(
    name = "obstacles_container_test",
    size = "small",
    srcs = ["obstacles_container_test.cc"],
    data = [
        "//modules/prediction:prediction_data",
        "//modules/prediction:prediction_testdata",
    ],
    deps = [
        "//modules/prediction/common:kml_map_based_test",
        "//modules/prediction/container/obstacles:obstacles_container",
        "@com_google_googletest//:gtest_main",
    ],
)

cc_test(
    name = "obstacle_test",
    size = "small",
    srcs = ["obstacle_test.cc"],
    data = [
        "//modules/prediction:prediction_data",
        "//modules/prediction:prediction_testdata",
    ],
    deps = [
        "//modules/prediction/common:kml_map_based_test",
        "//modules/prediction/container/obstacles:obstacles_container",
        "@com_google_googletest//:gtest_main",
    ],
)

cc_library(
    name = "obstacle_clusters",
    srcs = ["obstacle_clusters.cc"],
    hdrs = ["obstacle_clusters.h"],
    copts = [
        "-DMODULE_NAME=\\\"prediction\\\"",
    ],
    deps = [
        "//modules/prediction/common:road_graph",
<<<<<<< HEAD
        "//modules/prediction/proto:feature_cc_proto",
=======
        "//modules/prediction/proto:feature_proto",
>>>>>>> f08eaa0c
        "//modules/common/util",
    ],
)

cc_test(
    name = "obstacle_clusters_test",
    size = "small",
    srcs = ["obstacle_clusters_test.cc"],
    data = [
        "//modules/prediction:prediction_data",
        "//modules/prediction:prediction_testdata",
    ],
    deps = [
        "//modules/prediction/common:kml_map_based_test",
        "//modules/prediction/container/obstacles:obstacle_clusters",
        "@com_google_googletest//:gtest_main",
    ],
)

cpplint()<|MERGE_RESOLUTION|>--- conflicted
+++ resolved
@@ -77,13 +77,9 @@
         "-DMODULE_NAME=\\\"prediction\\\"",
     ],
     deps = [
+        "//modules/common/util",
         "//modules/prediction/common:road_graph",
-<<<<<<< HEAD
         "//modules/prediction/proto:feature_cc_proto",
-=======
-        "//modules/prediction/proto:feature_proto",
->>>>>>> f08eaa0c
-        "//modules/common/util",
     ],
 )
 
