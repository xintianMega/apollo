# AMD only, excluded for NVIDIA
load("@rules_cc//cc:defs.bzl", "cc_library", "cc_test")
load("//tools:cpplint.bzl", "cpplint")

package(default_visibility = ["//visibility:public"])

cc_library(
    name = "mi_common",
    srcs = ["mi_common.cc"],
    hdrs = ["mi_common.h"],
    deps = [
        "//cyber",
        "//modules/perception/base:common",
        "//modules/perception/proto:rt_cc_proto",
        "@com_google_absl//absl/strings",
        "@local_config_rocm//rocm:migraphx",
        "@local_config_rocm//rocm:rocm_headers",
    ],
)

cc_test(
    name = "mi_common_test",
    size = "small",
    srcs = ["mi_common_test.cc"],
    deps = [
        ":mi_common",
        "@com_google_googletest//:gtest_main",
    ],
)

cc_library(
    name = "mi_utils",
    srcs = ["mi_utils.cc"],
    hdrs = ["mi_utils.h"],
    data = [
        "//modules/perception/inference:inference_test_data",
    ],
    deps = [
        "//cyber",
        "//modules/perception/proto:rt_cc_proto",
    ],
)

cc_test(
    name = "mi_utils_test",
    size = "small",
    srcs = ["mi_utils_test.cc"],
    deps = [
        ":mi_utils",
        "@com_google_googletest//:gtest_main",
    ],
)

cc_library(
    name = "mi_net",
    srcs = ["mi_net.cc"],
    hdrs = [
        "mi_common.h",
        "mi_utils.h",
        "mi_net.h",
    ],
    deps = [
        ":mi_common",
        ":mi_utils",
        "//cyber",
        "//modules/perception/base",
        "//modules/perception/inference:inference_lib",
        "//modules/perception/inference/migraphx/plugins:perception_inference_migraphx_plugins",
        "@com_google_protobuf//:protobuf",
    ],
)

cc_test(
    name = "mi_net_test",
    size = "medium",
    srcs = ["mi_net_test.cc"],
    data = [
        "//modules/perception/inference:inference_test_data",
    ],
    deps = [
        ":mi_net",
        "@com_google_googletest//:gtest_main",
<<<<<<< HEAD
    ]
=======
        "@local_config_rocm//rocm:miopen",
    ],
>>>>>>> 10a84d84
)

cpplint()<|MERGE_RESOLUTION|>--- conflicted
+++ resolved
@@ -80,12 +80,7 @@
     deps = [
         ":mi_net",
         "@com_google_googletest//:gtest_main",
-<<<<<<< HEAD
-    ]
-=======
-        "@local_config_rocm//rocm:miopen",
     ],
->>>>>>> 10a84d84
 )
 
 cpplint()